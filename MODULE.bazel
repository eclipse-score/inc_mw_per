--- conflicted
+++ resolved
@@ -64,10 +64,6 @@
 
 #docs-as-code
 bazel_dep(name = "score_docs_as_code", version = "1.0.1")
-<<<<<<< HEAD
-bazel_dep(name = "score_process", version = "1.1.0")
-bazel_dep(name = "score_platform", version = "0.3.0")
-=======
 git_override(
     module_name = "score_docs_as_code",
     commit = "13ba715a95cfe85158b60d7f4748ba8e28895d8c",
@@ -76,7 +72,6 @@
 
 bazel_dep(name = "score_platform", version = "0.3.0")
 bazel_dep(name = "score_process", version = "1.1.0")
->>>>>>> a1ef1409
 
 # Module deps
 
