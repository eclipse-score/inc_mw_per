--- conflicted
+++ resolved
@@ -150,10 +150,8 @@
     module_name = "score-baselibs",
     commit = "46923f5c4f302bd9feae0261588687aaf32e3c5c",
     remote = "https://github.com/eclipse-score/baselibs.git",
-<<<<<<< HEAD
 )
 
-bazel_dep(name = "score_cli_helper", version = "0.1.2")
 
 bazel_dep(name = "score_toolchains_rust", version = "0.1")
 git_override(
@@ -183,6 +181,3 @@
 
 # Registers the custom Rust toolchain wired to @qnx_rust
 register_toolchains("@toolchains_qnx_qcc//:qcc_aarch64", "@score_toolchains_rust//toolchains/aarch64-unknown-qnx8_0:toolchain_aarch64_qnx8_0")
-=======
-)
->>>>>>> b3023ed3
